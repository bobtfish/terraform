---
layout: "aws"
page_title: "AWS: aws_autoscaling_group"
sidebar_current: "docs-aws-resource-autoscale"
description: |-
  Provides an AutoScaling Group resource.
---

# aws\_autoscaling\_group

Provides an AutoScaling Group resource.

## Example Usage

```
resource "aws_autoscaling_group" "bar" {
  availability_zones = ["us-east-1a"]
  name = "foobar3-terraform-test"
  max_size = 5
  min_size = 2
  health_check_grace_period = 300
  health_check_type = "ELB"
  desired_capacity = 4
  force_delete = true
  launch_configuration = "${aws_launch_configuration.foobar.name}"

  tag {
    key = "foo"
    value = "bar"
    propagate_at_launch = true
  }
  tag {
    key = "lorem"
    value = "ipsum"
<<<<<<< HEAD
=======
    propagate_at_launch = false
>>>>>>> f3d8fb19
  }
}
```

## Argument Reference

The following arguments are supported:

* `name` - (Required) The name of the auto scale group.
* `max_size` - (Required) The maximum size of the auto scale group.
* `min_size` - (Required) The minimum size of the auto scale group.
* `availability_zones` - (Required) A list of AZs to launch resources in.
* `launch_configuration` - (Required) The ID of the launch configuration to use.
* `health_check_grace_period` - (Optional) Time after instance comes into service before checking health.
* `health_check_type` - (Optional) "EC2" or "ELB". Controls how health checking is done.
* `desired_capacity` - (Optional) The number of Amazon EC2 instances that should be running in the group.
* `force_delete` - (Optional) Allows deleting the autoscaling group without waiting
   for all instances in the pool to terminate.
* `load_balancers` (Optional) A list of load balancer names to add to the autoscaling
   group names.
* `vpc_zone_identifier` (Optional) A list of subnet IDs to launch resources in.
* `termination_policies` (Optional) A list of policies to decide how the instances in the auto scale group should be terminated.
* `tag` (Optional) A list of tag blocks. Tags documented below.

Tags support the following:

* `key` - (Required) Key
* `value` - (Required) Value
<<<<<<< HEAD
* `propagate_at_launch` - (Optional) Enables propagation of the tag to
=======
* `propagate_at_launch` - (Required) Enables propagation of the tag to
>>>>>>> f3d8fb19
   Amazon EC2 instances launched via this ASG

## Attributes Reference

The following attributes are exported:

* `id` - The autoscaling group name.
* `availability_zones` - The availability zones of the autoscale group.
* `min_size` - The minimum size of the autoscale group
* `max_size` - The maximum size of the autoscale group
* `default_cooldown` - Time between a scaling activity and the succeeding scaling activity.
* `name` - The name of the autoscale group
* `health_check_grace_period` - Time after instance comes into service before checking health.
* `health_check_type` - "EC2" or "ELB". Controls how health checking is done.
* `desired_capacity` -The number of Amazon EC2 instances that should be running in the group.
* `launch_configuration` - The launch configuration of the autoscale group
* `vpc_zone_identifier` - The VPC zone identifier
* `load_balancers` (Optional) The load balancer names associated with the
   autoscaling group.<|MERGE_RESOLUTION|>--- conflicted
+++ resolved
@@ -32,10 +32,7 @@
   tag {
     key = "lorem"
     value = "ipsum"
-<<<<<<< HEAD
-=======
     propagate_at_launch = false
->>>>>>> f3d8fb19
   }
 }
 ```
@@ -64,11 +61,7 @@
 
 * `key` - (Required) Key
 * `value` - (Required) Value
-<<<<<<< HEAD
-* `propagate_at_launch` - (Optional) Enables propagation of the tag to
-=======
 * `propagate_at_launch` - (Required) Enables propagation of the tag to
->>>>>>> f3d8fb19
    Amazon EC2 instances launched via this ASG
 
 ## Attributes Reference
