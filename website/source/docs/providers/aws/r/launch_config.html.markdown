---
layout: "aws"
page_title: "AWS: aws_launch_configuration"
sidebar_current: "docs-aws-resource-launch-config"
description: |-
  Provides a resource to create a new launch configuration, used for autoscaling groups.
---

# aws\_launch\_configuration

Provides a resource to create a new launch configuration, used for autoscaling groups.

## Example Usage

```
resource "aws_launch_configuration" "as_conf" {
    name = "web_config"
    image_id = "ami-1234"
    instance_type = "m1.small"
}
```

## Argument Reference

The following arguments are supported:

* `name` - (Required) The name of the launch configuration.
* `image_id` - (Required) The EC2 image ID to launch.
* `instance_type` - (Required) The size of instance to launch.
* `iam_instance_profile` - (Optional) The IAM instance profile to associate
     with launched instances.
* `key_name` - (Optional) The key name that should be used for the instance.
* `security_groups` - (Optional) A list of associated security group IDS.
* `associate_public_ip_address` - (Optional) Associate a public ip address with an instance in a VPC.
* `user_data` - (Optional) The user data to provide when launching the instance.
* `block_device_mapping` - (Optional) A list of block devices to add. Their keys are documented below.

<<<<<<< HEAD
Each `block_device_mapping` supports the following:

* `device_name` - The name of the device to mount.
* `virtual_name` - (Optional) The virtual device name.
* `snapshot_id` - (Optional) The Snapshot ID to mount.
* `volume_type` - (Optional) The type of volume. Can be standard, gp2, or io1. Defaults to standard.
* `volume_size` - (Optional) The size of the volume in gigabytes.
* `delete_on_termination` - (Optional) Should the volume be destroyed on instance termination (defaults true).
=======
<a id="block-devices"></a>
## Block devices

Each of the `*_block_device` attributes controls a portion of the AWS
Launch Configuration's "Block Device Mapping". It's a good idea to familiarize yourself with [AWS's Block Device
Mapping docs](http://docs.aws.amazon.com/AWSEC2/latest/UserGuide/block-device-mapping-concepts.html)
to understand the implications of using these attributes.

The `root_block_device` mapping supports the following:

* `volume_type` - (Optional) The type of volume. Can be `"standard"`, `"gp2"`,
  or `"io1"`. (Default: `"standard"`).
* `volume_size` - (Optional) The size of the volume in gigabytes.
* `iops` - (Optional) The amount of provisioned
  [IOPS](http://docs.aws.amazon.com/AWSEC2/latest/UserGuide/ebs-io-characteristics.html).
  This must be set with a `volume_type` of `"io1"`.
* `delete_on_termination` - (Optional) Whether the volume should be destroyed
  on instance termination (Default: `true`).

Modifying any of the `root_block_device` settings requires resource
replacement.

Each `ebs_block_device` supports the following:

* `device_name` - The name of the device to mount.
* `snapshot_id` - (Optional) The Snapshot ID to mount.
* `volume_type` - (Optional) The type of volume. Can be `"standard"`, `"gp2"`,
  or `"io1"`. (Default: `"standard"`).
* `volume_size` - (Optional) The size of the volume in gigabytes.
* `iops` - (Optional) The amount of provisioned
  [IOPS](http://docs.aws.amazon.com/AWSEC2/latest/UserGuide/ebs-io-characteristics.html).
  This must be set with a `volume_type` of `"io1"`.
* `delete_on_termination` - (Optional) Whether the volume should be destroyed
  on instance termination (Default: `true`).

Modifying any `ebs_block_device` currently requires resource replacement.

Each `ephemeral_block_device` supports the following:

* `device_name` - The name of the block device to mount on the instance.
* `virtual_name` - The [Instance Store Device
  Name](http://docs.aws.amazon.com/AWSEC2/latest/UserGuide/InstanceStorage.html#InstanceStoreDeviceNames)
  (e.g. `"ephemeral0"`)

Each AWS Instance type has a different set of Instance Store block devices
available for attachment. AWS [publishes a
list](http://docs.aws.amazon.com/AWSEC2/latest/UserGuide/InstanceStorage.html#StorageOnInstanceTypes)
of which ephemeral devices are available on each type. The devices are always
identified by the `virtual_name` in the format `"ephemeral{0..N}"`.
>>>>>>> adc8df7e

## Attributes Reference

The following attributes are exported:

* `id` - The ID of the launch configuration.<|MERGE_RESOLUTION|>--- conflicted
+++ resolved
@@ -35,16 +35,6 @@
 * `user_data` - (Optional) The user data to provide when launching the instance.
 * `block_device_mapping` - (Optional) A list of block devices to add. Their keys are documented below.
 
-<<<<<<< HEAD
-Each `block_device_mapping` supports the following:
-
-* `device_name` - The name of the device to mount.
-* `virtual_name` - (Optional) The virtual device name.
-* `snapshot_id` - (Optional) The Snapshot ID to mount.
-* `volume_type` - (Optional) The type of volume. Can be standard, gp2, or io1. Defaults to standard.
-* `volume_size` - (Optional) The size of the volume in gigabytes.
-* `delete_on_termination` - (Optional) Should the volume be destroyed on instance termination (defaults true).
-=======
 <a id="block-devices"></a>
 ## Block devices
 
@@ -94,7 +84,6 @@
 list](http://docs.aws.amazon.com/AWSEC2/latest/UserGuide/InstanceStorage.html#StorageOnInstanceTypes)
 of which ephemeral devices are available on each type. The devices are always
 identified by the `virtual_name` in the format `"ephemeral{0..N}"`.
->>>>>>> adc8df7e
 
 ## Attributes Reference
 
