--- conflicted
+++ resolved
@@ -36,15 +36,10 @@
 * `-state-out=path` - Path to write updated state file. By default, the
   `-state` path will be used.
 
-<<<<<<< HEAD
-* `-target=resource` - Resource to target. Operation will be limited to this
-  resource and its dependencies. This flag can be used multiple times.
-=======
 * `-target=resource` - A [Resource
   Address](/docs/internals/resource-addressing.html) to target. Operation will
   be limited to this resource and its dependencies. This flag can be used
   multiple times.
->>>>>>> adc8df7e
 
 * `-var 'foo=bar'` - Set a variable in the Terraform configuration. This
   flag can be set multiple times.
