package aws

import (
	"bytes"
	"crypto/sha1"
	"encoding/base64"
	"encoding/hex"
	"fmt"
	"log"
	"time"

	"github.com/hashicorp/aws-sdk-go/aws"
	"github.com/hashicorp/aws-sdk-go/gen/autoscaling"
	"github.com/hashicorp/aws-sdk-go/gen/ec2"
	"github.com/hashicorp/terraform/helper/hashcode"
	"github.com/hashicorp/terraform/helper/resource"
	"github.com/hashicorp/terraform/helper/schema"
)

func resourceAwsLaunchConfiguration() *schema.Resource {
	return &schema.Resource{
		Create: resourceAwsLaunchConfigurationCreate,
		Read:   resourceAwsLaunchConfigurationRead,
		Delete: resourceAwsLaunchConfigurationDelete,

		Schema: map[string]*schema.Schema{
			"name": &schema.Schema{
				Type:     schema.TypeString,
				Optional: true,
				Computed: true,
				ForceNew: true,
			},

			"image_id": &schema.Schema{
				Type:     schema.TypeString,
				Required: true,
				ForceNew: true,
			},

			"instance_type": &schema.Schema{
				Type:     schema.TypeString,
				Required: true,
				ForceNew: true,
			},

			"iam_instance_profile": &schema.Schema{
				Type:     schema.TypeString,
				Optional: true,
				ForceNew: true,
			},

			"key_name": &schema.Schema{
				Type:     schema.TypeString,
				Optional: true,
				Computed: true,
				ForceNew: true,
			},

			"user_data": &schema.Schema{
				Type:     schema.TypeString,
				Optional: true,
				ForceNew: true,
				StateFunc: func(v interface{}) string {
					switch v.(type) {
					case string:
						hash := sha1.Sum([]byte(v.(string)))
						return hex.EncodeToString(hash[:])
					default:
						return ""
					}
				},
			},

			"security_groups": &schema.Schema{
				Type:     schema.TypeSet,
				Optional: true,
				ForceNew: true,
				Elem:     &schema.Schema{Type: schema.TypeString},
				Set: func(v interface{}) int {
					return hashcode.String(v.(string))
				},
			},

			"associate_public_ip_address": &schema.Schema{
				Type:     schema.TypeBool,
				Optional: true,
				Default:  false,
			},

			"spot_price": &schema.Schema{
				Type:     schema.TypeString,
				Optional: true,
				ForceNew: true,
			},

<<<<<<< HEAD
			"block_device": &schema.Schema{
=======
			"ebs_optimized": &schema.Schema{
				Type:     schema.TypeBool,
				Optional: true,
				Default:  false,
			},

			"placement_tenancy": &schema.Schema{
				Type:     schema.TypeString,
				Optional: true,
				ForceNew: true,
			},

			"ebs_block_device": &schema.Schema{
>>>>>>> adc8df7e
				Type:     schema.TypeSet,
				Optional: true,
				Computed: true,
				Elem: &schema.Resource{
					Schema: map[string]*schema.Schema{
<<<<<<< HEAD
=======
						"delete_on_termination": &schema.Schema{
							Type:     schema.TypeBool,
							Optional: true,
							Default:  true,
							ForceNew: true,
						},

>>>>>>> adc8df7e
						"device_name": &schema.Schema{
							Type:     schema.TypeString,
							Required: true,
							ForceNew: true,
						},

<<<<<<< HEAD
						"virtual_name": &schema.Schema{
							Type:     schema.TypeString,
							Optional: true,
=======
						"iops": &schema.Schema{
							Type:     schema.TypeInt,
							Optional: true,
							Computed: true,
>>>>>>> adc8df7e
							ForceNew: true,
						},

						"snapshot_id": &schema.Schema{
							Type:     schema.TypeString,
							Optional: true,
							Computed: true,
							ForceNew: true,
						},

<<<<<<< HEAD
						"volume_type": &schema.Schema{
							Type:     schema.TypeString,
=======
						"volume_size": &schema.Schema{
							Type:     schema.TypeInt,
>>>>>>> adc8df7e
							Optional: true,
							Computed: true,
							ForceNew: true,
						},

<<<<<<< HEAD
						"volume_size": &schema.Schema{
							Type:     schema.TypeInt,
=======
						"volume_type": &schema.Schema{
							Type:     schema.TypeString,
>>>>>>> adc8df7e
							Optional: true,
							Computed: true,
							ForceNew: true,
						},
<<<<<<< HEAD

=======
					},
				},
				Set: func(v interface{}) int {
					var buf bytes.Buffer
					m := v.(map[string]interface{})
					buf.WriteString(fmt.Sprintf("%t-", m["delete_on_termination"].(bool)))
					buf.WriteString(fmt.Sprintf("%s-", m["device_name"].(string)))
					// NOTE: Not considering IOPS in hash; when using gp2, IOPS can come
					// back set to something like "33", which throws off the set
					// calculation and generates an unresolvable diff.
					// buf.WriteString(fmt.Sprintf("%d-", m["iops"].(int)))
					buf.WriteString(fmt.Sprintf("%s-", m["snapshot_id"].(string)))
					buf.WriteString(fmt.Sprintf("%d-", m["volume_size"].(int)))
					buf.WriteString(fmt.Sprintf("%s-", m["volume_type"].(string)))
					return hashcode.String(buf.String())
				},
			},

			"ephemeral_block_device": &schema.Schema{
				Type:     schema.TypeSet,
				Optional: true,
				Computed: true,
				ForceNew: true,
				Elem: &schema.Resource{
					Schema: map[string]*schema.Schema{
						"device_name": &schema.Schema{
							Type:     schema.TypeString,
							Required: true,
						},

						"virtual_name": &schema.Schema{
							Type:     schema.TypeString,
							Required: true,
						},
					},
				},
				Set: func(v interface{}) int {
					var buf bytes.Buffer
					m := v.(map[string]interface{})
					buf.WriteString(fmt.Sprintf("%s-", m["device_name"].(string)))
					buf.WriteString(fmt.Sprintf("%s-", m["virtual_name"].(string)))
					return hashcode.String(buf.String())
				},
			},

			"root_block_device": &schema.Schema{
				// TODO: This is a set because we don't support singleton
				//       sub-resources today. We'll enforce that the set only ever has
				//       length zero or one below. When TF gains support for
				//       sub-resources this can be converted.
				Type:     schema.TypeSet,
				Optional: true,
				Computed: true,
				Elem: &schema.Resource{
					// "You can only modify the volume size, volume type, and Delete on
					// Termination flag on the block device mapping entry for the root
					// device volume." - bit.ly/ec2bdmap
					Schema: map[string]*schema.Schema{
>>>>>>> adc8df7e
						"delete_on_termination": &schema.Schema{
							Type:     schema.TypeBool,
							Optional: true,
							Default:  true,
							ForceNew: true,
						},

<<<<<<< HEAD
						"encrypted": &schema.Schema{
							Type:     schema.TypeBool,
=======
						"iops": &schema.Schema{
							Type:     schema.TypeInt,
							Optional: true,
							Computed: true,
							ForceNew: true,
						},

						"volume_size": &schema.Schema{
							Type:     schema.TypeInt,
							Optional: true,
							Computed: true,
							ForceNew: true,
						},

						"volume_type": &schema.Schema{
							Type:     schema.TypeString,
>>>>>>> adc8df7e
							Optional: true,
							Computed: true,
							ForceNew: true,
						},
					},
				},
				Set: func(v interface{}) int {
					var buf bytes.Buffer
					m := v.(map[string]interface{})
					buf.WriteString(fmt.Sprintf("%t-", m["delete_on_termination"].(bool)))
<<<<<<< HEAD
					buf.WriteString(fmt.Sprintf("%s-", m["device_name"].(string)))
=======
>>>>>>> adc8df7e
					// See the NOTE in "ebs_block_device" for why we skip iops here.
					// buf.WriteString(fmt.Sprintf("%d-", m["iops"].(int)))
					buf.WriteString(fmt.Sprintf("%d-", m["volume_size"].(int)))
					buf.WriteString(fmt.Sprintf("%s-", m["volume_type"].(string)))
					return hashcode.String(buf.String())
				},
			},
		},
	}
}

func resourceAwsLaunchConfigurationCreate(d *schema.ResourceData, meta interface{}) error {
	autoscalingconn := meta.(*AWSClient).autoscalingconn
	ec2conn := meta.(*AWSClient).ec2conn

	createLaunchConfigurationOpts := autoscaling.CreateLaunchConfigurationType{
		LaunchConfigurationName: aws.String(d.Get("name").(string)),
		ImageID:                 aws.String(d.Get("image_id").(string)),
		InstanceType:            aws.String(d.Get("instance_type").(string)),
		EBSOptimized:            aws.Boolean(d.Get("ebs_optimized").(bool)),
	}

	if v, ok := d.GetOk("user_data"); ok {
		userData := base64.StdEncoding.EncodeToString([]byte(v.(string)))
		createLaunchConfigurationOpts.UserData = aws.String(userData)
	}

	if v, ok := d.GetOk("iam_instance_profile"); ok {
		createLaunchConfigurationOpts.IAMInstanceProfile = aws.String(v.(string))
	}

	if v, ok := d.GetOk("placement_tenancy"); ok {
		createLaunchConfigurationOpts.PlacementTenancy = aws.String(v.(string))
	}

	if v := d.Get("associate_public_ip_address"); v != nil {
		createLaunchConfigurationOpts.AssociatePublicIPAddress = aws.Boolean(v.(bool))
	} else {
		createLaunchConfigurationOpts.AssociatePublicIPAddress = aws.Boolean(false)
	}

	if v, ok := d.GetOk("key_name"); ok {
		createLaunchConfigurationOpts.KeyName = aws.String(v.(string))
	}
	if v, ok := d.GetOk("spot_price"); ok {
		createLaunchConfigurationOpts.SpotPrice = aws.String(v.(string))
	}

	if v, ok := d.GetOk("security_groups"); ok {
		createLaunchConfigurationOpts.SecurityGroups = expandStringList(
			v.(*schema.Set).List(),
		)
	}

	var blockDevices []autoscaling.BlockDeviceMapping

	if v, ok := d.GetOk("ebs_block_device"); ok {
		vL := v.(*schema.Set).List()
		for _, v := range vL {
			bd := v.(map[string]interface{})
			ebs := &autoscaling.EBS{
				DeleteOnTermination: aws.Boolean(bd["delete_on_termination"].(bool)),
			}

			if v, ok := bd["snapshot_id"].(string); ok && v != "" {
				ebs.SnapshotID = aws.String(v)
			}

			if v, ok := bd["volume_size"].(int); ok && v != 0 {
				ebs.VolumeSize = aws.Integer(v)
			}

			if v, ok := bd["volume_type"].(string); ok && v != "" {
				ebs.VolumeType = aws.String(v)
			}

			if v, ok := bd["iops"].(int); ok && v > 0 {
				ebs.IOPS = aws.Integer(v)
			}

			blockDevices = append(blockDevices, autoscaling.BlockDeviceMapping{
				DeviceName: aws.String(bd["device_name"].(string)),
				EBS:        ebs,
			})
		}
	}

	if v, ok := d.GetOk("ephemeral_block_device"); ok {
		vL := v.(*schema.Set).List()
		for _, v := range vL {
			bd := v.(map[string]interface{})
			blockDevices = append(blockDevices, autoscaling.BlockDeviceMapping{
				DeviceName:  aws.String(bd["device_name"].(string)),
				VirtualName: aws.String(bd["virtual_name"].(string)),
			})
		}
	}

	if v, ok := d.GetOk("root_block_device"); ok {
		vL := v.(*schema.Set).List()
		if len(vL) > 1 {
			return fmt.Errorf("Cannot specify more than one root_block_device.")
		}
		for _, v := range vL {
			bd := v.(map[string]interface{})
			ebs := &autoscaling.EBS{
				DeleteOnTermination: aws.Boolean(bd["delete_on_termination"].(bool)),
			}

			if v, ok := bd["volume_size"].(int); ok && v != 0 {
				ebs.VolumeSize = aws.Integer(v)
			}

			if v, ok := bd["volume_type"].(string); ok && v != "" {
				ebs.VolumeType = aws.String(v)
			}

			if v, ok := bd["iops"].(int); ok && v > 0 {
				ebs.IOPS = aws.Integer(v)
			}

			if dn, err := fetchRootDeviceName(d.Get("image_id").(string), ec2conn); err == nil {
				blockDevices = append(blockDevices, autoscaling.BlockDeviceMapping{
					DeviceName: dn,
					EBS:        ebs,
				})
			} else {
				return err
			}
		}
	}

	if len(blockDevices) > 0 {
		createLaunchConfigurationOpts.BlockDeviceMappings = blockDevices
	}

	if v, ok := d.GetOk("name"); ok {
		createLaunchConfigurationOpts.LaunchConfigurationName = aws.String(v.(string))
		d.SetId(d.Get("name").(string))
	} else {
		hash := sha1.Sum([]byte(fmt.Sprintf("%#v", createLaunchConfigurationOpts)))
		config_name := fmt.Sprintf("terraform-%s", base64.URLEncoding.EncodeToString(hash[:]))
		log.Printf("[DEBUG] Computed Launch config name: %s", config_name)
		createLaunchConfigurationOpts.LaunchConfigurationName = aws.String(config_name)
		d.SetId(config_name)
	}

	if v := d.Get("block_device"); v != nil {
		vs := v.(*schema.Set).List()
		if len(vs) > 0 {
			createLaunchConfigurationOpts.BlockDeviceMappings = make([]autoscaling.BlockDeviceMapping, len(vs))
			for i, v := range vs {
				bd := v.(map[string]interface{})
				createLaunchConfigurationOpts.BlockDeviceMappings[i].DeviceName = bd["device_name"].(aws.StringValue)
				createLaunchConfigurationOpts.BlockDeviceMappings[i].VirtualName = bd["virtual_name"].(aws.StringValue)
				createLaunchConfigurationOpts.BlockDeviceMappings[i].EBS.SnapshotID = bd["snapshot_id"].(aws.StringValue)
				createLaunchConfigurationOpts.BlockDeviceMappings[i].EBS.VolumeType = bd["volume_type"].(aws.StringValue)
				createLaunchConfigurationOpts.BlockDeviceMappings[i].EBS.VolumeSize = bd["volume_size"].(aws.IntegerValue)
				createLaunchConfigurationOpts.BlockDeviceMappings[i].EBS.DeleteOnTermination = bd["delete_on_termination"].(aws.BooleanValue)
			}
		}
	}
	if v, ok := d.GetOk("name"); ok {
		createLaunchConfigurationOpts.LaunchConfigurationName = aws.String(v.(string))
		d.SetId(d.Get("name").(string))
	} else {
		hash := sha1.Sum([]byte(fmt.Sprintf("%#v", createLaunchConfigurationOpts)))
		config_name := fmt.Sprintf("terraform-%s", base64.URLEncoding.EncodeToString(hash[:]))
		log.Printf("[DEBUG] Computed Launch config name: %s", config_name)
		createLaunchConfigurationOpts.LaunchConfigurationName = aws.String(config_name)
		d.SetId(config_name)
	}

	log.Printf("[DEBUG] autoscaling create launch configuration: %#v", createLaunchConfigurationOpts)
	err := autoscalingconn.CreateLaunchConfiguration(&createLaunchConfigurationOpts)
	if err != nil {
		return fmt.Errorf("Error creating launch configuration: %s", err)
	}

	log.Printf("[INFO] launch configuration ID: %s", d.Id())

	// We put a Retry here since sometimes eventual consistency bites
	// us and we need to retry a few times to get the LC to load properly
	return resource.Retry(30*time.Second, func() error {
		return resourceAwsLaunchConfigurationRead(d, meta)
	})
}

func resourceAwsLaunchConfigurationRead(d *schema.ResourceData, meta interface{}) error {
	autoscalingconn := meta.(*AWSClient).autoscalingconn
	ec2conn := meta.(*AWSClient).ec2conn

	describeOpts := autoscaling.LaunchConfigurationNamesType{
		LaunchConfigurationNames: []string{d.Id()},
	}

	log.Printf("[DEBUG] launch configuration describe configuration: %#v", describeOpts)
	describConfs, err := autoscalingconn.DescribeLaunchConfigurations(&describeOpts)
	if err != nil {
		return fmt.Errorf("Error retrieving launch configuration: %s", err)
	}
	if len(describConfs.LaunchConfigurations) == 0 {
		d.SetId("")
		return nil
	}

	// Verify AWS returned our launch configuration
	if *describConfs.LaunchConfigurations[0].LaunchConfigurationName != d.Id() {
		return fmt.Errorf(
			"Unable to find launch configuration: %#v",
			describConfs.LaunchConfigurations)
	}

	lc := describConfs.LaunchConfigurations[0]

	d.Set("key_name", *lc.KeyName)
	d.Set("image_id", *lc.ImageID)
	d.Set("instance_type", *lc.InstanceType)
	d.Set("name", *lc.LaunchConfigurationName)

	bds := make([]map[string]interface{}, len(lc.BlockDeviceMappings))
	for i, m := range lc.BlockDeviceMappings {
		bds[i] = make(map[string]interface{})
		bds[i]["device_name"] = m.DeviceName
		bds[i]["snapshot_id"] = m.EBS.SnapshotID
		bds[i]["volume_type"] = m.EBS.VolumeType
		bds[i]["volume_size"] = m.EBS.VolumeSize
		bds[i]["delete_on_termination"] = m.EBS.DeleteOnTermination
	}
	d.Set("block_device", bds)

	if lc.IAMInstanceProfile != nil {
		d.Set("iam_instance_profile", *lc.IAMInstanceProfile)
	} else {
		d.Set("iam_instance_profile", nil)
	}

	if lc.SpotPrice != nil {
		d.Set("spot_price", *lc.SpotPrice)
	} else {
		d.Set("spot_price", nil)
	}

	if lc.SecurityGroups != nil {
		d.Set("security_groups", lc.SecurityGroups)
	} else {
		d.Set("security_groups", nil)
	}

<<<<<<< HEAD
=======
	if err := readLCBlockDevices(d, &lc, ec2conn); err != nil {
		return err
	}

>>>>>>> adc8df7e
	return nil
}

func resourceAwsLaunchConfigurationDelete(d *schema.ResourceData, meta interface{}) error {
	autoscalingconn := meta.(*AWSClient).autoscalingconn

	log.Printf("[DEBUG] Launch Configuration destroy: %v", d.Id())
	err := autoscalingconn.DeleteLaunchConfiguration(
		&autoscaling.LaunchConfigurationNameType{LaunchConfigurationName: aws.String(d.Id())})
	if err != nil {
		autoscalingerr, ok := err.(aws.APIError)
		if ok && autoscalingerr.Code == "InvalidConfiguration.NotFound" {
			return nil
		}

		return err
	}

	return nil
}

func readLCBlockDevices(d *schema.ResourceData, lc *autoscaling.LaunchConfiguration, ec2conn *ec2.EC2) error {
	ibds, err := readBlockDevicesFromLaunchConfiguration(d, lc, ec2conn)
	if err != nil {
		return err
	}

	if err := d.Set("ebs_block_device", ibds["ebs"]); err != nil {
		return err
	}
	if ibds["root"] != nil {
		if err := d.Set("root_block_device", []interface{}{ibds["root"]}); err != nil {
			return err
		}
	}

	return nil
}

func readBlockDevicesFromLaunchConfiguration(d *schema.ResourceData, lc *autoscaling.LaunchConfiguration, ec2conn *ec2.EC2) (
	map[string]interface{}, error) {
	blockDevices := make(map[string]interface{})
	blockDevices["ebs"] = make([]map[string]interface{}, 0)
	blockDevices["root"] = nil
	if len(lc.BlockDeviceMappings) == 0 {
		return nil, nil
	}
	rootDeviceName, err := fetchRootDeviceName(d.Get("image_id").(string), ec2conn)
	if err == nil {
		return nil, err
	}
	for _, bdm := range lc.BlockDeviceMappings {
		bd := make(map[string]interface{})
		if bdm.EBS != nil && bdm.EBS.DeleteOnTermination != nil {
			bd["delete_on_termination"] = *bdm.EBS.DeleteOnTermination
		}
		if bdm.EBS != nil && bdm.EBS.VolumeSize != nil {
			bd["volume_size"] = bdm.EBS.VolumeSize
		}
		if bdm.EBS != nil && bdm.EBS.VolumeType != nil {
			bd["volume_type"] = *bdm.EBS.VolumeType
		}
		if bdm.EBS != nil && bdm.EBS.IOPS != nil {
			bd["iops"] = *bdm.EBS.IOPS
		}
		if bdm.DeviceName != nil && bdm.DeviceName == rootDeviceName {
			blockDevices["root"] = bd
		} else {
			if bdm.DeviceName != nil {
				bd["device_name"] = *bdm.DeviceName
			}
			if bdm.EBS != nil && bdm.EBS.SnapshotID != nil {
				bd["snapshot_id"] = *bdm.EBS.SnapshotID
			}
			blockDevices["ebs"] = append(blockDevices["ebs"].([]map[string]interface{}), bd)
		}
	}
	return blockDevices, nil
}<|MERGE_RESOLUTION|>--- conflicted
+++ resolved
@@ -93,9 +93,6 @@
 				ForceNew: true,
 			},
 
-<<<<<<< HEAD
-			"block_device": &schema.Schema{
-=======
 			"ebs_optimized": &schema.Schema{
 				Type:     schema.TypeBool,
 				Optional: true,
@@ -109,14 +106,11 @@
 			},
 
 			"ebs_block_device": &schema.Schema{
->>>>>>> adc8df7e
 				Type:     schema.TypeSet,
 				Optional: true,
 				Computed: true,
 				Elem: &schema.Resource{
 					Schema: map[string]*schema.Schema{
-<<<<<<< HEAD
-=======
 						"delete_on_termination": &schema.Schema{
 							Type:     schema.TypeBool,
 							Optional: true,
@@ -124,23 +118,16 @@
 							ForceNew: true,
 						},
 
->>>>>>> adc8df7e
 						"device_name": &schema.Schema{
 							Type:     schema.TypeString,
 							Required: true,
 							ForceNew: true,
 						},
 
-<<<<<<< HEAD
-						"virtual_name": &schema.Schema{
-							Type:     schema.TypeString,
-							Optional: true,
-=======
 						"iops": &schema.Schema{
 							Type:     schema.TypeInt,
 							Optional: true,
 							Computed: true,
->>>>>>> adc8df7e
 							ForceNew: true,
 						},
 
@@ -151,32 +138,19 @@
 							ForceNew: true,
 						},
 
-<<<<<<< HEAD
+						"volume_size": &schema.Schema{
+							Type:     schema.TypeInt,
+							Optional: true,
+							Computed: true,
+							ForceNew: true,
+						},
+
 						"volume_type": &schema.Schema{
 							Type:     schema.TypeString,
-=======
-						"volume_size": &schema.Schema{
-							Type:     schema.TypeInt,
->>>>>>> adc8df7e
-							Optional: true,
-							Computed: true,
-							ForceNew: true,
-						},
-
-<<<<<<< HEAD
-						"volume_size": &schema.Schema{
-							Type:     schema.TypeInt,
-=======
-						"volume_type": &schema.Schema{
-							Type:     schema.TypeString,
->>>>>>> adc8df7e
-							Optional: true,
-							Computed: true,
-							ForceNew: true,
-						},
-<<<<<<< HEAD
-
-=======
+							Optional: true,
+							Computed: true,
+							ForceNew: true,
+						},
 					},
 				},
 				Set: func(v interface{}) int {
@@ -235,7 +209,6 @@
 					// Termination flag on the block device mapping entry for the root
 					// device volume." - bit.ly/ec2bdmap
 					Schema: map[string]*schema.Schema{
->>>>>>> adc8df7e
 						"delete_on_termination": &schema.Schema{
 							Type:     schema.TypeBool,
 							Optional: true,
@@ -243,10 +216,6 @@
 							ForceNew: true,
 						},
 
-<<<<<<< HEAD
-						"encrypted": &schema.Schema{
-							Type:     schema.TypeBool,
-=======
 						"iops": &schema.Schema{
 							Type:     schema.TypeInt,
 							Optional: true,
@@ -263,7 +232,6 @@
 
 						"volume_type": &schema.Schema{
 							Type:     schema.TypeString,
->>>>>>> adc8df7e
 							Optional: true,
 							Computed: true,
 							ForceNew: true,
@@ -274,10 +242,6 @@
 					var buf bytes.Buffer
 					m := v.(map[string]interface{})
 					buf.WriteString(fmt.Sprintf("%t-", m["delete_on_termination"].(bool)))
-<<<<<<< HEAD
-					buf.WriteString(fmt.Sprintf("%s-", m["device_name"].(string)))
-=======
->>>>>>> adc8df7e
 					// See the NOTE in "ebs_block_device" for why we skip iops here.
 					// buf.WriteString(fmt.Sprintf("%d-", m["iops"].(int)))
 					buf.WriteString(fmt.Sprintf("%d-", m["volume_size"].(int)))
@@ -425,32 +389,6 @@
 		d.SetId(config_name)
 	}
 
-	if v := d.Get("block_device"); v != nil {
-		vs := v.(*schema.Set).List()
-		if len(vs) > 0 {
-			createLaunchConfigurationOpts.BlockDeviceMappings = make([]autoscaling.BlockDeviceMapping, len(vs))
-			for i, v := range vs {
-				bd := v.(map[string]interface{})
-				createLaunchConfigurationOpts.BlockDeviceMappings[i].DeviceName = bd["device_name"].(aws.StringValue)
-				createLaunchConfigurationOpts.BlockDeviceMappings[i].VirtualName = bd["virtual_name"].(aws.StringValue)
-				createLaunchConfigurationOpts.BlockDeviceMappings[i].EBS.SnapshotID = bd["snapshot_id"].(aws.StringValue)
-				createLaunchConfigurationOpts.BlockDeviceMappings[i].EBS.VolumeType = bd["volume_type"].(aws.StringValue)
-				createLaunchConfigurationOpts.BlockDeviceMappings[i].EBS.VolumeSize = bd["volume_size"].(aws.IntegerValue)
-				createLaunchConfigurationOpts.BlockDeviceMappings[i].EBS.DeleteOnTermination = bd["delete_on_termination"].(aws.BooleanValue)
-			}
-		}
-	}
-	if v, ok := d.GetOk("name"); ok {
-		createLaunchConfigurationOpts.LaunchConfigurationName = aws.String(v.(string))
-		d.SetId(d.Get("name").(string))
-	} else {
-		hash := sha1.Sum([]byte(fmt.Sprintf("%#v", createLaunchConfigurationOpts)))
-		config_name := fmt.Sprintf("terraform-%s", base64.URLEncoding.EncodeToString(hash[:]))
-		log.Printf("[DEBUG] Computed Launch config name: %s", config_name)
-		createLaunchConfigurationOpts.LaunchConfigurationName = aws.String(config_name)
-		d.SetId(config_name)
-	}
-
 	log.Printf("[DEBUG] autoscaling create launch configuration: %#v", createLaunchConfigurationOpts)
 	err := autoscalingconn.CreateLaunchConfiguration(&createLaunchConfigurationOpts)
 	if err != nil {
@@ -498,17 +436,6 @@
 	d.Set("instance_type", *lc.InstanceType)
 	d.Set("name", *lc.LaunchConfigurationName)
 
-	bds := make([]map[string]interface{}, len(lc.BlockDeviceMappings))
-	for i, m := range lc.BlockDeviceMappings {
-		bds[i] = make(map[string]interface{})
-		bds[i]["device_name"] = m.DeviceName
-		bds[i]["snapshot_id"] = m.EBS.SnapshotID
-		bds[i]["volume_type"] = m.EBS.VolumeType
-		bds[i]["volume_size"] = m.EBS.VolumeSize
-		bds[i]["delete_on_termination"] = m.EBS.DeleteOnTermination
-	}
-	d.Set("block_device", bds)
-
 	if lc.IAMInstanceProfile != nil {
 		d.Set("iam_instance_profile", *lc.IAMInstanceProfile)
 	} else {
@@ -527,13 +454,10 @@
 		d.Set("security_groups", nil)
 	}
 
-<<<<<<< HEAD
-=======
 	if err := readLCBlockDevices(d, &lc, ec2conn); err != nil {
 		return err
 	}
 
->>>>>>> adc8df7e
 	return nil
 }
 
