package aws

import (
	"bytes"
	"crypto/sha1"
	"encoding/base64"
	"encoding/hex"
	"fmt"
	"log"
	"time"

	"github.com/hashicorp/aws-sdk-go/aws"
	"github.com/hashicorp/aws-sdk-go/gen/autoscaling"
	"github.com/hashicorp/terraform/helper/hashcode"
	"github.com/hashicorp/terraform/helper/resource"
	"github.com/hashicorp/terraform/helper/schema"
)

func resourceAwsLaunchConfiguration() *schema.Resource {
	return &schema.Resource{
		Create: resourceAwsLaunchConfigurationCreate,
		Read:   resourceAwsLaunchConfigurationRead,
		Delete: resourceAwsLaunchConfigurationDelete,

		Schema: map[string]*schema.Schema{
			"name": &schema.Schema{
				Type:     schema.TypeString,
				Optional: true,
				Computed: true,
				ForceNew: true,
			},

			"image_id": &schema.Schema{
				Type:     schema.TypeString,
				Required: true,
				ForceNew: true,
			},

			"instance_type": &schema.Schema{
				Type:     schema.TypeString,
				Required: true,
				ForceNew: true,
			},

			"iam_instance_profile": &schema.Schema{
				Type:     schema.TypeString,
				Optional: true,
				ForceNew: true,
			},

			"key_name": &schema.Schema{
				Type:     schema.TypeString,
				Optional: true,
				Computed: true,
				ForceNew: true,
			},

			"user_data": &schema.Schema{
				Type:     schema.TypeString,
				Optional: true,
				ForceNew: true,
				StateFunc: func(v interface{}) string {
					switch v.(type) {
					case string:
						hash := sha1.Sum([]byte(v.(string)))
						return hex.EncodeToString(hash[:])
					default:
						return ""
					}
				},
			},

			"security_groups": &schema.Schema{
				Type:     schema.TypeSet,
				Optional: true,
				ForceNew: true,
				Elem:     &schema.Schema{Type: schema.TypeString},
				Set: func(v interface{}) int {
					return hashcode.String(v.(string))
				},
			},

			"associate_public_ip_address": &schema.Schema{
				Type:     schema.TypeBool,
				Optional: true,
				Default:  false,
			},

			"spot_price": &schema.Schema{
				Type:     schema.TypeString,
				Optional: true,
				ForceNew: true,
			},

			"block_device": &schema.Schema{
				Type:     schema.TypeSet,
				Optional: true,
				Computed: true,
				Elem: &schema.Resource{
					Schema: map[string]*schema.Schema{
						"device_name": &schema.Schema{
							Type:     schema.TypeString,
							Required: true,
							ForceNew: true,
						},

						"virtual_name": &schema.Schema{
							Type:     schema.TypeString,
							Optional: true,
							ForceNew: true,
						},

						"snapshot_id": &schema.Schema{
							Type:     schema.TypeString,
							Optional: true,
							Computed: true,
							ForceNew: true,
						},

						"volume_type": &schema.Schema{
							Type:     schema.TypeString,
							Optional: true,
							Computed: true,
							ForceNew: true,
						},

						"volume_size": &schema.Schema{
							Type:     schema.TypeInt,
							Optional: true,
							Computed: true,
							ForceNew: true,
						},

						"delete_on_termination": &schema.Schema{
							Type:     schema.TypeBool,
							Optional: true,
							Default:  true,
							ForceNew: true,
						},

						"encrypted": &schema.Schema{
							Type:     schema.TypeBool,
							Optional: true,
							Computed: true,
							ForceNew: true,
						},
					},
				},
				Set: func(v interface{}) int {
					var buf bytes.Buffer
					m := v.(map[string]interface{})
					buf.WriteString(fmt.Sprintf("%t-", m["delete_on_termination"].(bool)))
					buf.WriteString(fmt.Sprintf("%s-", m["device_name"].(string)))
					// See the NOTE in "ebs_block_device" for why we skip iops here.
					// buf.WriteString(fmt.Sprintf("%d-", m["iops"].(int)))
					buf.WriteString(fmt.Sprintf("%d-", m["volume_size"].(int)))
					buf.WriteString(fmt.Sprintf("%s-", m["volume_type"].(string)))
					return hashcode.String(buf.String())
				},
			},
		},
	}
}

func resourceAwsLaunchConfigurationCreate(d *schema.ResourceData, meta interface{}) error {
	autoscalingconn := meta.(*AWSClient).autoscalingconn

	var createLaunchConfigurationOpts autoscaling.CreateLaunchConfigurationType
	createLaunchConfigurationOpts.LaunchConfigurationName = aws.String(d.Get("name").(string))
	createLaunchConfigurationOpts.ImageID = aws.String(d.Get("image_id").(string))
	createLaunchConfigurationOpts.InstanceType = aws.String(d.Get("instance_type").(string))

	if v, ok := d.GetOk("user_data"); ok {
		createLaunchConfigurationOpts.UserData = aws.String(base64.StdEncoding.EncodeToString([]byte(v.(string))))
	}
	if v, ok := d.GetOk("associate_public_ip_address"); ok {
		createLaunchConfigurationOpts.AssociatePublicIPAddress = aws.Boolean(v.(bool))
	}
	if v, ok := d.GetOk("iam_instance_profile"); ok {
		createLaunchConfigurationOpts.IAMInstanceProfile = aws.String(v.(string))
	}
	if v, ok := d.GetOk("key_name"); ok {
		createLaunchConfigurationOpts.KeyName = aws.String(v.(string))
	}
	if v, ok := d.GetOk("spot_price"); ok {
		createLaunchConfigurationOpts.SpotPrice = aws.String(v.(string))
	}

	if v, ok := d.GetOk("security_groups"); ok {
		createLaunchConfigurationOpts.SecurityGroups = expandStringList(
			v.(*schema.Set).List())
	}

<<<<<<< HEAD
	if v, ok := d.GetOk("name"); ok {
		createLaunchConfigurationOpts.LaunchConfigurationName = aws.String(v.(string))
		d.SetId(d.Get("name").(string))
	} else {
		hash := sha1.Sum([]byte(fmt.Sprintf("%#v", createLaunchConfigurationOpts)))
		config_name := fmt.Sprintf("terraform-%s", base64.URLEncoding.EncodeToString(hash[:]))
		log.Printf("[DEBUG] Computed Launch config name: %s", config_name)
		createLaunchConfigurationOpts.LaunchConfigurationName = aws.String(config_name)
		d.SetId(config_name)
=======
	if v := d.Get("block_device"); v != nil {
		vs := v.(*schema.Set).List()
		if len(vs) > 0 {
			createLaunchConfigurationOpts.BlockDeviceMappings = make([]autoscaling.BlockDeviceMapping, len(vs))
			for i, v := range vs {
				bd := v.(map[string]interface{})
				createLaunchConfigurationOpts.BlockDeviceMappings[i].DeviceName = bd["device_name"].(aws.StringValue)
				createLaunchConfigurationOpts.BlockDeviceMappings[i].VirtualName = bd["virtual_name"].(aws.StringValue)
				createLaunchConfigurationOpts.BlockDeviceMappings[i].EBS.SnapshotID = bd["snapshot_id"].(aws.StringValue)
				createLaunchConfigurationOpts.BlockDeviceMappings[i].EBS.VolumeType = bd["volume_type"].(aws.StringValue)
				createLaunchConfigurationOpts.BlockDeviceMappings[i].EBS.VolumeSize = bd["volume_size"].(aws.IntegerValue)
				createLaunchConfigurationOpts.BlockDeviceMappings[i].EBS.DeleteOnTermination = bd["delete_on_termination"].(aws.BooleanValue)
			}
		}
>>>>>>> 57467b1f
	}

	log.Printf("[DEBUG] autoscaling create launch configuration: %#v", createLaunchConfigurationOpts)
	err := autoscalingconn.CreateLaunchConfiguration(&createLaunchConfigurationOpts)
	if err != nil {
		return fmt.Errorf("Error creating launch configuration: %s", err)
	}

	log.Printf("[INFO] launch configuration ID: %s", d.Id())

	// We put a Retry here since sometimes eventual consistency bites
	// us and we need to retry a few times to get the LC to load properly
	return resource.Retry(30*time.Second, func() error {
		return resourceAwsLaunchConfigurationRead(d, meta)
	})
}

func resourceAwsLaunchConfigurationRead(d *schema.ResourceData, meta interface{}) error {
	autoscalingconn := meta.(*AWSClient).autoscalingconn

	describeOpts := autoscaling.LaunchConfigurationNamesType{
		LaunchConfigurationNames: []string{d.Id()},
	}

	log.Printf("[DEBUG] launch configuration describe configuration: %#v", describeOpts)
	describConfs, err := autoscalingconn.DescribeLaunchConfigurations(&describeOpts)
	if err != nil {
		return fmt.Errorf("Error retrieving launch configuration: %s", err)
	}
	if len(describConfs.LaunchConfigurations) == 0 {
		d.SetId("")
		return nil
	}

	// Verify AWS returned our launch configuration
	if *describConfs.LaunchConfigurations[0].LaunchConfigurationName != d.Id() {
		return fmt.Errorf(
			"Unable to find launch configuration: %#v",
			describConfs.LaunchConfigurations)
	}

	lc := describConfs.LaunchConfigurations[0]

	d.Set("key_name", *lc.KeyName)
	d.Set("image_id", *lc.ImageID)
	d.Set("instance_type", *lc.InstanceType)
	d.Set("name", *lc.LaunchConfigurationName)

	bds := make([]map[string]interface{}, len(lc.BlockDeviceMappings))
	for i, m := range lc.BlockDeviceMappings {
		bds[i] = make(map[string]interface{})
		bds[i]["device_name"] = m.DeviceName
		bds[i]["snapshot_id"] = m.EBS.SnapshotID
		bds[i]["volume_type"] = m.EBS.VolumeType
		bds[i]["volume_size"] = m.EBS.VolumeSize
		bds[i]["delete_on_termination"] = m.EBS.DeleteOnTermination
	}
	d.Set("block_device", bds)

	if lc.IAMInstanceProfile != nil {
		d.Set("iam_instance_profile", *lc.IAMInstanceProfile)
	} else {
		d.Set("iam_instance_profile", nil)
	}

	if lc.SpotPrice != nil {
		d.Set("spot_price", *lc.SpotPrice)
	} else {
		d.Set("spot_price", nil)
	}

	if lc.SecurityGroups != nil {
		d.Set("security_groups", lc.SecurityGroups)
	} else {
		d.Set("security_groups", nil)
	}

	return nil
}

func resourceAwsLaunchConfigurationDelete(d *schema.ResourceData, meta interface{}) error {
	autoscalingconn := meta.(*AWSClient).autoscalingconn

	log.Printf("[DEBUG] Launch Configuration destroy: %v", d.Id())
	err := autoscalingconn.DeleteLaunchConfiguration(
		&autoscaling.LaunchConfigurationNameType{LaunchConfigurationName: aws.String(d.Id())})
	if err != nil {
		autoscalingerr, ok := err.(aws.APIError)
		if ok && autoscalingerr.Code == "InvalidConfiguration.NotFound" {
			return nil
		}

		return err
	}

	return nil
}<|MERGE_RESOLUTION|>--- conflicted
+++ resolved
@@ -191,17 +191,6 @@
 			v.(*schema.Set).List())
 	}
 
-<<<<<<< HEAD
-	if v, ok := d.GetOk("name"); ok {
-		createLaunchConfigurationOpts.LaunchConfigurationName = aws.String(v.(string))
-		d.SetId(d.Get("name").(string))
-	} else {
-		hash := sha1.Sum([]byte(fmt.Sprintf("%#v", createLaunchConfigurationOpts)))
-		config_name := fmt.Sprintf("terraform-%s", base64.URLEncoding.EncodeToString(hash[:]))
-		log.Printf("[DEBUG] Computed Launch config name: %s", config_name)
-		createLaunchConfigurationOpts.LaunchConfigurationName = aws.String(config_name)
-		d.SetId(config_name)
-=======
 	if v := d.Get("block_device"); v != nil {
 		vs := v.(*schema.Set).List()
 		if len(vs) > 0 {
@@ -216,7 +205,16 @@
 				createLaunchConfigurationOpts.BlockDeviceMappings[i].EBS.DeleteOnTermination = bd["delete_on_termination"].(aws.BooleanValue)
 			}
 		}
->>>>>>> 57467b1f
+	}
+	if v, ok := d.GetOk("name"); ok {
+		createLaunchConfigurationOpts.LaunchConfigurationName = aws.String(v.(string))
+		d.SetId(d.Get("name").(string))
+	} else {
+		hash := sha1.Sum([]byte(fmt.Sprintf("%#v", createLaunchConfigurationOpts)))
+		config_name := fmt.Sprintf("terraform-%s", base64.URLEncoding.EncodeToString(hash[:]))
+		log.Printf("[DEBUG] Computed Launch config name: %s", config_name)
+		createLaunchConfigurationOpts.LaunchConfigurationName = aws.String(config_name)
+		d.SetId(config_name)
 	}
 
 	log.Printf("[DEBUG] autoscaling create launch configuration: %#v", createLaunchConfigurationOpts)
