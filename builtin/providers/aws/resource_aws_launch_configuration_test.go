package aws

import (
	"fmt"
	"math/rand"
	"strings"
	"testing"
	"time"

	"github.com/hashicorp/aws-sdk-go/aws"
	"github.com/hashicorp/aws-sdk-go/gen/autoscaling"
	"github.com/hashicorp/terraform/helper/resource"
	"github.com/hashicorp/terraform/terraform"
)

func TestAccAWSLaunchConfiguration_withBlockDevices(t *testing.T) {
	var conf autoscaling.LaunchConfiguration

	resource.Test(t, resource.TestCase{
		PreCheck:     func() { testAccPreCheck(t) },
		Providers:    testAccProviders,
		CheckDestroy: testAccCheckAWSLaunchConfigurationDestroy,
		Steps: []resource.TestStep{
			resource.TestStep{
				Config: testAccAWSLaunchConfigurationConfig,
				Check: resource.ComposeTestCheckFunc(
					testAccCheckAWSLaunchConfigurationExists("aws_launch_configuration.bar", &conf),
					testAccCheckAWSLaunchConfigurationAttributes(&conf),
					resource.TestCheckResourceAttr(
						"aws_launch_configuration.bar", "image_id", "ami-21f78e11"),
					resource.TestCheckResourceAttr(
						"aws_launch_configuration.bar", "instance_type", "m1.small"),
					resource.TestCheckResourceAttr(
						"aws_launch_configuration.bar", "associate_public_ip_address", "true"),
					resource.TestCheckResourceAttr(
						"aws_launch_configuration.bar", "spot_price", ""),
				),
			},
		},
	})
}

func TestAccAWSLaunchConfiguration_withSpotPrice(t *testing.T) {
	var conf autoscaling.LaunchConfiguration

	resource.Test(t, resource.TestCase{
		PreCheck:     func() { testAccPreCheck(t) },
		Providers:    testAccProviders,
		CheckDestroy: testAccCheckAWSLaunchConfigurationDestroy,
		Steps: []resource.TestStep{
			resource.TestStep{
				Config: testAccAWSLaunchConfigurationWithSpotPriceConfig,
				Check: resource.ComposeTestCheckFunc(
					testAccCheckAWSLaunchConfigurationExists("aws_launch_configuration.bar", &conf),
					resource.TestCheckResourceAttr(
						"aws_launch_configuration.bar", "spot_price", "0.01"),
				),
			},

			resource.TestStep{
				Config: testAccAWSLaunchConfigurationNoNameConfig,
				Check: resource.ComposeTestCheckFunc(
					testAccCheckAWSLaunchConfigurationExists("aws_launch_configuration.bar", &conf),
					testAccCheckAWSLaunchConfigurationAttributes(&conf),
					resource.TestCheckResourceAttr(
						"aws_launch_configuration.bar", "name", "terraform-foo"), // FIXME - This should fail?!?!?
				),
			},
		},
	})
}

func TestAccAWSLaunchConfiguration_withGeneratedName(t *testing.T) {
	var conf autoscaling.LaunchConfiguration

	resource.Test(t, resource.TestCase{
		PreCheck:     func() { testAccPreCheck(t) },
		Providers:    testAccProviders,
		CheckDestroy: testAccCheckAWSLaunchConfigurationDestroy,
		Steps: []resource.TestStep{
			resource.TestStep{
				Config: testAccAWSLaunchConfigurationNoNameConfig,
				Check: resource.ComposeTestCheckFunc(
					testAccCheckAWSLaunchConfigurationExists("aws_launch_configuration.bar", &conf),
					testAccCheckAWSLaunchConfigurationGeneratedNamePrefix(
						"aws_launch_configuration.bar", "terraform-"),
				),
			},
		},
	})
}

func testAccCheckAWSLaunchConfigurationGeneratedNamePrefix(
	resource, prefix string) resource.TestCheckFunc {
	return func(s *terraform.State) error {
		r, ok := s.RootModule().Resources[resource]
		if !ok {
			return fmt.Errorf("Resource not found")
		}
		name, ok := r.Primary.Attributes["name"]
		if !ok {
			return fmt.Errorf("Name attr not found: %#v", r.Primary.Attributes)
		}
		if !strings.HasPrefix(name, prefix) {
			return fmt.Errorf("Name: %q, does not have prefix: %q", name, prefix)
		}
		return nil
	}
}

func testAccCheckAWSLaunchConfigurationDestroy(s *terraform.State) error {
	conn := testAccProvider.Meta().(*AWSClient).autoscalingconn

	for _, rs := range s.RootModule().Resources {
		if rs.Type != "aws_launch_configuration" {
			continue
		}

		describe, err := conn.DescribeLaunchConfigurations(
			&autoscaling.LaunchConfigurationNamesType{
				LaunchConfigurationNames: []string{rs.Primary.ID},
			})

		if err == nil {
			if len(describe.LaunchConfigurations) != 0 &&
				*describe.LaunchConfigurations[0].LaunchConfigurationName == rs.Primary.ID {
				return fmt.Errorf("Launch Configuration still exists")
			}
		}

		// Verify the error
		providerErr, ok := err.(aws.APIError)
		if !ok {
			return err
		}
		if providerErr.Code != "InvalidLaunchConfiguration.NotFound" {
			return err
		}
	}

	return nil
}

func testAccCheckAWSLaunchConfigurationAttributes(conf *autoscaling.LaunchConfiguration) resource.TestCheckFunc {
	return func(s *terraform.State) error {
		if *conf.ImageID != "ami-21f78e11" {
			return fmt.Errorf("Bad image_id: %s", *conf.ImageID)
		}

		if !strings.HasPrefix(*conf.LaunchConfigurationName, "terraform-") {
			return fmt.Errorf("Bad name: %s", *conf.LaunchConfigurationName)
		}

		if *conf.InstanceType != "m1.small" {
			return fmt.Errorf("Bad instance_type: %s", *conf.InstanceType)
		}

		// Map out the block devices by name, which should be unique.
		blockDevices := make(map[string]autoscaling.BlockDeviceMapping)
		for _, blockDevice := range conf.BlockDeviceMappings {
<<<<<<< HEAD
			blockDevices[string(*blockDevice.DeviceName)] = blockDevice
=======
			blockDevices[*blockDevice.DeviceName] = blockDevice
		}

		// Check if the root block device exists.
		if _, ok := blockDevices["/dev/sda1"]; !ok {
			fmt.Errorf("block device doesn't exist: /dev/sda1")
		}

		// Check if the secondary block device exists.
		if _, ok := blockDevices["/dev/sdb"]; !ok {
			fmt.Errorf("block device doesn't exist: /dev/sdb")
		}

		// Check if the third block device exists.
		if _, ok := blockDevices["/dev/sdc"]; !ok {
			fmt.Errorf("block device doesn't exist: /dev/sdc")
>>>>>>> adc8df7e
		}

		// Check if the secondary block device exists.
		if _, ok := blockDevices["/dev/sdb"]; !ok {
			return fmt.Errorf("block device doesn't exist: /dev/sdb")
		}

		return nil
	}
}

func testAccCheckAWSLaunchConfigurationExists(n string, res *autoscaling.LaunchConfiguration) resource.TestCheckFunc {
	return func(s *terraform.State) error {
		rs, ok := s.RootModule().Resources[n]
		if !ok {
			return fmt.Errorf("Not found: %s", n)
		}

		if rs.Primary.ID == "" {
			return fmt.Errorf("No Launch Configuration ID is set")
		}

		conn := testAccProvider.Meta().(*AWSClient).autoscalingconn

		describeOpts := autoscaling.LaunchConfigurationNamesType{
			LaunchConfigurationNames: []string{rs.Primary.ID},
		}
		describe, err := conn.DescribeLaunchConfigurations(&describeOpts)

		if err != nil {
			return err
		}

		if len(describe.LaunchConfigurations) != 1 ||
			*describe.LaunchConfigurations[0].LaunchConfigurationName != rs.Primary.ID {
			return fmt.Errorf("Launch Configuration Group not found")
		}

		*res = describe.LaunchConfigurations[0]

		return nil
	}
}

var testAccAWSLaunchConfigurationConfig = fmt.Sprintf(`
resource "aws_launch_configuration" "bar" {
  name = "terraform-test-%d"
  image_id = "ami-21f78e11"
  instance_type = "m1.small"
  user_data = "foobar-user-data"
  associate_public_ip_address = true
<<<<<<< HEAD
  block_device {
    device_name = "/dev/sdb"
    volume_type = "gp2"
    volume_size = 10
  }
=======

	root_block_device {
		volume_type = "gp2"
		volume_size = 11
	}
	ebs_block_device {
		device_name = "/dev/sdb"
		volume_size = 9
	}
	ebs_block_device {
		device_name = "/dev/sdc"
		volume_size = 10
		volume_type = "io1"
		iops = 100
	}
	ephemeral_block_device {
		device_name = "/dev/sde"
		virtual_name = "ephemeral0"
	}
>>>>>>> adc8df7e
}
`, rand.New(rand.NewSource(time.Now().UnixNano())).Int())

var testAccAWSLaunchConfigurationWithSpotPriceConfig = fmt.Sprintf(`
resource "aws_launch_configuration" "bar" {
  name = "terraform-test-%d"
  image_id = "ami-21f78e11"
  instance_type = "t1.micro"
  spot_price = "0.01"
}
<<<<<<< HEAD
`

const testAccAWSLaunchConfigurationNoNameConfig = `
resource "aws_launch_configuration" "bar" {
   image_id = "ami-21f78e12"
=======
`, rand.New(rand.NewSource(time.Now().UnixNano())).Int())

const testAccAWSLaunchConfigurationNoNameConfig = `
resource "aws_launch_configuration" "bar" {
   image_id = "ami-21f78e11"
>>>>>>> adc8df7e
   instance_type = "t1.micro"
   user_data = "foobar-user-data-change"
   associate_public_ip_address = false
}
`<|MERGE_RESOLUTION|>--- conflicted
+++ resolved
@@ -54,16 +54,6 @@
 					testAccCheckAWSLaunchConfigurationExists("aws_launch_configuration.bar", &conf),
 					resource.TestCheckResourceAttr(
 						"aws_launch_configuration.bar", "spot_price", "0.01"),
-				),
-			},
-
-			resource.TestStep{
-				Config: testAccAWSLaunchConfigurationNoNameConfig,
-				Check: resource.ComposeTestCheckFunc(
-					testAccCheckAWSLaunchConfigurationExists("aws_launch_configuration.bar", &conf),
-					testAccCheckAWSLaunchConfigurationAttributes(&conf),
-					resource.TestCheckResourceAttr(
-						"aws_launch_configuration.bar", "name", "terraform-foo"), // FIXME - This should fail?!?!?
 				),
 			},
 		},
@@ -158,9 +148,6 @@
 		// Map out the block devices by name, which should be unique.
 		blockDevices := make(map[string]autoscaling.BlockDeviceMapping)
 		for _, blockDevice := range conf.BlockDeviceMappings {
-<<<<<<< HEAD
-			blockDevices[string(*blockDevice.DeviceName)] = blockDevice
-=======
 			blockDevices[*blockDevice.DeviceName] = blockDevice
 		}
 
@@ -177,7 +164,6 @@
 		// Check if the third block device exists.
 		if _, ok := blockDevices["/dev/sdc"]; !ok {
 			fmt.Errorf("block device doesn't exist: /dev/sdc")
->>>>>>> adc8df7e
 		}
 
 		// Check if the secondary block device exists.
@@ -229,13 +215,6 @@
   instance_type = "m1.small"
   user_data = "foobar-user-data"
   associate_public_ip_address = true
-<<<<<<< HEAD
-  block_device {
-    device_name = "/dev/sdb"
-    volume_type = "gp2"
-    volume_size = 10
-  }
-=======
 
 	root_block_device {
 		volume_type = "gp2"
@@ -255,7 +234,6 @@
 		device_name = "/dev/sde"
 		virtual_name = "ephemeral0"
 	}
->>>>>>> adc8df7e
 }
 `, rand.New(rand.NewSource(time.Now().UnixNano())).Int())
 
@@ -266,19 +244,11 @@
   instance_type = "t1.micro"
   spot_price = "0.01"
 }
-<<<<<<< HEAD
-`
-
-const testAccAWSLaunchConfigurationNoNameConfig = `
-resource "aws_launch_configuration" "bar" {
-   image_id = "ami-21f78e12"
-=======
 `, rand.New(rand.NewSource(time.Now().UnixNano())).Int())
 
 const testAccAWSLaunchConfigurationNoNameConfig = `
 resource "aws_launch_configuration" "bar" {
    image_id = "ami-21f78e11"
->>>>>>> adc8df7e
    instance_type = "t1.micro"
    user_data = "foobar-user-data-change"
    associate_public_ip_address = false
