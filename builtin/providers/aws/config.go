package aws

import (
	"fmt"
	"log"
	"os"
	"time"

	"github.com/hashicorp/aws-sdk-go/aws"
	"github.com/hashicorp/aws-sdk-go/gen/autoscaling"
	"github.com/hashicorp/aws-sdk-go/gen/ec2"
	"github.com/hashicorp/aws-sdk-go/gen/elb"
	"github.com/hashicorp/aws-sdk-go/gen/iam"
	"github.com/hashicorp/aws-sdk-go/gen/rds"
	"github.com/hashicorp/aws-sdk-go/gen/route53"
	"github.com/hashicorp/aws-sdk-go/gen/s3"
	"github.com/hashicorp/terraform/helper/multierror"
)

type Config struct {
	AccessKey              string
	SecretKey              string
	Token                  string
	CredentialsFilePath    string
	CredentialsFileProfile string
	Region                 string
	Provider               aws.CredentialsProvider
}

type AWSClient struct {
	ec2conn         *ec2.EC2
	elbconn         *elb.ELB
	autoscalingconn *autoscaling.AutoScaling
	s3conn          *s3.S3
	r53conn         *route53.Route53
	region          string
	rdsconn         *rds.RDS
	iamconn         *iam.IAM
}

func (c *Config) loadAndValidate(providerCode string) (interface{}, error) {
	c.tryLoadingDeprecatedEnvVars()
	credsProvider, err := c.getCredsProvider(providerCode)
	if err != nil {
		return nil, err
	}

	if _, err := credsProvider.Credentials(); err != nil {
		return nil, err
	}

	c.Provider = credsProvider

	return c.Client()
}

func (c *Config) tryLoadingDeprecatedEnvVars() {
	// Backward compatibility
	if c.Token == "" {
		c.Token = os.Getenv("AWS_SECURITY_TOKEN")
	}
	if c.CredentialsFilePath == "" {
		c.CredentialsFilePath = os.Getenv("AWS_CREDENTIAL_FILE")
	}
	if c.CredentialsFileProfile == "" {
		c.CredentialsFileProfile = os.Getenv("AWS_PROFILE")
	}
}

func (c *Config) getCredsProvider(providerCode string) (aws.CredentialsProvider, error) {
	if providerCode == "static" {
		return aws.Creds(c.AccessKey, c.SecretKey, c.Token), nil
	} else if providerCode == "iam" {
		return aws.IAMCreds(), nil
	} else if providerCode == "env" {
		return aws.EnvCreds()
	} else if providerCode == "file" {
		// TODO: Could be a variable but there's no standardized name for it
		// More importantly, what is really the point of this variable??
		expiry := 10 * time.Minute

		return aws.ProfileCreds(
			c.CredentialsFilePath, c.CredentialsFileProfile, expiry)
	}
	return aws.DetectCreds(c.AccessKey, c.SecretKey, c.Token), nil
}

// Client configures and returns a fully initailized AWSClient
func (c *Config) Client() (interface{}, error) {
	var client AWSClient

	// Get the auth and region. This can fail if keys/regions were not
	// specified and we're attempting to use the environment.
	var errs []error

	log.Println("[INFO] Building AWS region structure")
	err := c.ValidateRegion()
	if err != nil {
		errs = append(errs, err)
	}

	if len(errs) == 0 {
		// store AWS region in client struct, for region specific operations such as
		// bucket storage in S3
		client.region = c.Region
		credsProvider := c.Provider

		log.Println("[INFO] Initializing ELB connection")
		client.elbconn = elb.New(credsProvider, c.Region, nil)
		log.Println("[INFO] Initializing AutoScaling connection")
		client.autoscalingconn = autoscaling.New(credsProvider, c.Region, nil)
		log.Println("[INFO] Initializing S3 connection")
		client.s3conn = s3.New(credsProvider, c.Region, nil)
		log.Println("[INFO] Initializing RDS connection")
		client.rdsconn = rds.New(credsProvider, c.Region, nil)

		// aws-sdk-go uses v4 for signing requests, which requires all global
		// endpoints to use 'us-east-1'.
		// See http://docs.aws.amazon.com/general/latest/gr/sigv4_changes.html
		log.Println("[INFO] Initializing Route53 connection")
		client.r53conn = route53.New(credsProvider, "us-east-1", nil)
		log.Println("[INFO] Initializing EC2 Connection")
<<<<<<< HEAD
		client.ec2conn = ec2.New(credsProvider, c.Region, nil)
=======
		client.ec2conn = ec2.New(creds, c.Region, nil)

		client.iamconn = iam.New(creds, c.Region, nil)
>>>>>>> adc8df7e
	}

	if len(errs) > 0 {
		return nil, &multierror.Error{Errors: errs}
	}

	return &client, nil
}

// IsValidRegion returns true if the configured region is a valid AWS
// region and false if it's not
func (c *Config) ValidateRegion() error {
	var regions = [11]string{"us-east-1", "us-west-2", "us-west-1", "eu-west-1",
		"eu-central-1", "ap-southeast-1", "ap-southeast-2", "ap-northeast-1",
		"sa-east-1", "cn-north-1", "us-gov-west-1"}

	for _, valid := range regions {
		if c.Region == valid {
			return nil
		}
	}
	return fmt.Errorf("Not a valid region: %s", c.Region)
}<|MERGE_RESOLUTION|>--- conflicted
+++ resolved
@@ -120,13 +120,8 @@
 		log.Println("[INFO] Initializing Route53 connection")
 		client.r53conn = route53.New(credsProvider, "us-east-1", nil)
 		log.Println("[INFO] Initializing EC2 Connection")
-<<<<<<< HEAD
 		client.ec2conn = ec2.New(credsProvider, c.Region, nil)
-=======
-		client.ec2conn = ec2.New(creds, c.Region, nil)
-
-		client.iamconn = iam.New(creds, c.Region, nil)
->>>>>>> adc8df7e
+		client.iamconn = iam.New(credsProvider, c.Region, nil)
 	}
 
 	if len(errs) > 0 {
