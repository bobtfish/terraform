package aws

import (
	"fmt"
	"reflect"
	"testing"

	"github.com/hashicorp/aws-sdk-go/aws"
	"github.com/hashicorp/aws-sdk-go/gen/autoscaling"
	"github.com/hashicorp/terraform/helper/resource"
	"github.com/hashicorp/terraform/terraform"
)

func TestAccAWSAutoScalingGroup_basic(t *testing.T) {
	var group autoscaling.AutoScalingGroup
	var lc autoscaling.LaunchConfiguration

	resource.Test(t, resource.TestCase{
		PreCheck:     func() { testAccPreCheck(t) },
		Providers:    testAccProviders,
		CheckDestroy: testAccCheckAWSAutoScalingGroupDestroy,
		Steps: []resource.TestStep{
			resource.TestStep{
				Config: testAccAWSAutoScalingGroupConfig,
				Check: resource.ComposeTestCheckFunc(
					testAccCheckAWSAutoScalingGroupExists("aws_autoscaling_group.bar", &group),
					testAccCheckAWSAutoScalingGroupAttributes(&group),
					resource.TestCheckResourceAttr(
						"aws_autoscaling_group.bar", "availability_zones.1807834199", "us-west-2a"),
					resource.TestCheckResourceAttr(
						"aws_autoscaling_group.bar", "name", "foobar3-terraform-test"),
					resource.TestCheckResourceAttr(
						"aws_autoscaling_group.bar", "max_size", "5"),
					resource.TestCheckResourceAttr(
						"aws_autoscaling_group.bar", "min_size", "2"),
					resource.TestCheckResourceAttr(
						"aws_autoscaling_group.bar", "health_check_grace_period", "300"),
					resource.TestCheckResourceAttr(
						"aws_autoscaling_group.bar", "health_check_type", "ELB"),
					resource.TestCheckResourceAttr(
						"aws_autoscaling_group.bar", "desired_capacity", "4"),
					resource.TestCheckResourceAttr(
						"aws_autoscaling_group.bar", "force_delete", "true"),
					resource.TestCheckResourceAttr(
						"aws_autoscaling_group.bar", "termination_policies.912102603", "OldestInstance"),
				),
			},

			resource.TestStep{
				Config: testAccAWSAutoScalingGroupConfigUpdate,
				Check: resource.ComposeTestCheckFunc(
					testAccCheckAWSAutoScalingGroupExists("aws_autoscaling_group.bar", &group),
					testAccCheckAWSLaunchConfigurationExists("aws_launch_configuration.new", &lc),
					resource.TestCheckResourceAttr(
						"aws_autoscaling_group.bar", "desired_capacity", "5"),
					testLaunchConfigurationName("aws_autoscaling_group.bar", &lc),
<<<<<<< HEAD
					resource.TestCheckResourceAttr(
						"aws_autoscaling_group.bar", "tag", "xxx"),
=======
					testAccCheckAutoscalingTags(&group.Tags, "Bar", map[string]interface{}{
						"value":               "bar-foo",
						"propagate_at_launch": true,
					}),
>>>>>>> f3d8fb19
				),
			},
		},
	})
}

func TestAccAWSAutoScalingGroup_tags(t *testing.T) {
	var group autoscaling.AutoScalingGroup

	resource.Test(t, resource.TestCase{
		PreCheck:     func() { testAccPreCheck(t) },
		Providers:    testAccProviders,
		CheckDestroy: testAccCheckAWSAutoScalingGroupDestroy,
		Steps: []resource.TestStep{
			resource.TestStep{
				Config: testAccAWSAutoScalingGroupConfig,
				Check: resource.ComposeTestCheckFunc(
					testAccCheckAWSAutoScalingGroupExists("aws_autoscaling_group.bar", &group),
<<<<<<< HEAD
					testAccCheckAutoscalingTags(&group.Tags, "foo", map[string]interface{}{
						"value":               "bar",
=======
					testAccCheckAutoscalingTags(&group.Tags, "Foo", map[string]interface{}{
						"value":               "foo-bar",
>>>>>>> f3d8fb19
						"propagate_at_launch": true,
					}),
				),
			},

			resource.TestStep{
<<<<<<< HEAD
				Config: testAccCheckInstanceConfigTagsUpdate,
				Check: resource.ComposeTestCheckFunc(
					testAccCheckAWSAutoScalingGroupExists("aws_autoscaling_group.bar", &group),
					testAccCheckAutoscalingTagNotExists(&group.Tags, "foo"),
					testAccCheckAutoscalingTags(&group.Tags, "bar", map[string]interface{}{
						"value":               "baz",
=======
				Config: testAccAWSAutoScalingGroupConfigUpdate,
				Check: resource.ComposeTestCheckFunc(
					testAccCheckAWSAutoScalingGroupExists("aws_autoscaling_group.bar", &group),
					testAccCheckAutoscalingTagNotExists(&group.Tags, "Foo"),
					testAccCheckAutoscalingTags(&group.Tags, "Bar", map[string]interface{}{
						"value":               "bar-foo",
>>>>>>> f3d8fb19
						"propagate_at_launch": true,
					}),
				),
			},
		},
	})
}

func TestAccAWSAutoScalingGroupWithLoadBalancer(t *testing.T) {
	var group autoscaling.AutoScalingGroup

	resource.Test(t, resource.TestCase{
		PreCheck:     func() { testAccPreCheck(t) },
		Providers:    testAccProviders,
		CheckDestroy: testAccCheckAWSAutoScalingGroupDestroy,
		Steps: []resource.TestStep{
			resource.TestStep{
				Config: testAccAWSAutoScalingGroupConfigWithLoadBalancer,
				Check: resource.ComposeTestCheckFunc(
					testAccCheckAWSAutoScalingGroupExists("aws_autoscaling_group.bar", &group),
					testAccCheckAWSAutoScalingGroupAttributesLoadBalancer(&group),
				),
			},
		},
	})
}
func testAccCheckAWSAutoScalingGroupDestroy(s *terraform.State) error {
	conn := testAccProvider.Meta().(*AWSClient).autoscalingconn

	for _, rs := range s.RootModule().Resources {
		if rs.Type != "aws_autoscaling_group" {
			continue
		}

		// Try to find the Group
		describeGroups, err := conn.DescribeAutoScalingGroups(
			&autoscaling.AutoScalingGroupNamesType{
				AutoScalingGroupNames: []string{rs.Primary.ID},
			})

		if err == nil {
			if len(describeGroups.AutoScalingGroups) != 0 &&
				*describeGroups.AutoScalingGroups[0].AutoScalingGroupName == rs.Primary.ID {
				return fmt.Errorf("AutoScaling Group still exists")
			}
		}

		// Verify the error
		ec2err, ok := err.(aws.APIError)
		if !ok {
			return err
		}
		if ec2err.Code != "InvalidGroup.NotFound" {
			return err
		}
	}

	return nil
}

func testAccCheckAWSAutoScalingGroupAttributes(group *autoscaling.AutoScalingGroup) resource.TestCheckFunc {
	return func(s *terraform.State) error {
		if group.AvailabilityZones[0] != "us-west-2a" {
			return fmt.Errorf("Bad availability_zones: %s", group.AvailabilityZones[0])
		}

		if *group.AutoScalingGroupName != "foobar3-terraform-test" {
			return fmt.Errorf("Bad name: %s", *group.AutoScalingGroupName)
		}

		if *group.MaxSize != 5 {
			return fmt.Errorf("Bad max_size: %d", *group.MaxSize)
		}

		if *group.MinSize != 2 {
			return fmt.Errorf("Bad max_size: %d", *group.MinSize)
		}

		if *group.HealthCheckType != "ELB" {
			return fmt.Errorf("Bad health_check_type,\nexpected: %s\ngot: %s", "ELB", *group.HealthCheckType)
		}

		if *group.HealthCheckGracePeriod != 300 {
			return fmt.Errorf("Bad health_check_grace_period: %d", *group.HealthCheckGracePeriod)
		}

		if *group.DesiredCapacity != 4 {
			return fmt.Errorf("Bad desired_capacity: %d", *group.DesiredCapacity)
		}

		if *group.LaunchConfigurationName == "" {
			return fmt.Errorf("Bad launch configuration name: %s", *group.LaunchConfigurationName)
		}

<<<<<<< HEAD
		t := autoscaling.Tag{
			Key:               aws.String("Name"),
			Value:             aws.String("foo-bar"),
			PropagateAtLaunch: aws.Boolean(true),
=======
		t := autoscaling.TagDescription{
			Key:               aws.String("Foo"),
			Value:             aws.String("foo-bar"),
			PropagateAtLaunch: aws.Boolean(true),
			ResourceType:      aws.String("auto-scaling-group"),
			ResourceID:        group.AutoScalingGroupName,
>>>>>>> f3d8fb19
		}

		if !reflect.DeepEqual(group.Tags[0], t) {
			return fmt.Errorf(
				"Got:\n\n%#v\n\nExpected:\n\n%#v\n",
				group.Tags[0],
				t)
		}

		return nil
	}
}

func testAccCheckAWSAutoScalingGroupAttributesLoadBalancer(group *autoscaling.AutoScalingGroup) resource.TestCheckFunc {
	return func(s *terraform.State) error {
		if group.LoadBalancerNames[0] != "foobar-terraform-test" {
			return fmt.Errorf("Bad load_balancers: %s", group.LoadBalancerNames[0])
		}

		return nil
	}
}

func testAccCheckAWSAutoScalingGroupExists(n string, group *autoscaling.AutoScalingGroup) resource.TestCheckFunc {
	return func(s *terraform.State) error {
		rs, ok := s.RootModule().Resources[n]
		if !ok {
			return fmt.Errorf("Not found: %s", n)
		}

		if rs.Primary.ID == "" {
			return fmt.Errorf("No AutoScaling Group ID is set")
		}

		conn := testAccProvider.Meta().(*AWSClient).autoscalingconn

		describeOpts := autoscaling.AutoScalingGroupNamesType{
			AutoScalingGroupNames: []string{rs.Primary.ID},
		}
		describeGroups, err := conn.DescribeAutoScalingGroups(&describeOpts)

		if err != nil {
			return err
		}

		if len(describeGroups.AutoScalingGroups) != 1 ||
			*describeGroups.AutoScalingGroups[0].AutoScalingGroupName != rs.Primary.ID {
			return fmt.Errorf("AutoScaling Group not found")
		}

		*group = describeGroups.AutoScalingGroups[0]

		return nil
	}
}

func testLaunchConfigurationName(n string, lc *autoscaling.LaunchConfiguration) resource.TestCheckFunc {
	return func(s *terraform.State) error {
		rs, ok := s.RootModule().Resources[n]
		if !ok {
			return fmt.Errorf("Not found: %s", n)
		}

		if *lc.LaunchConfigurationName != rs.Primary.Attributes["launch_configuration"] {
			return fmt.Errorf("Launch configuration names do not match")
		}

		return nil
	}
}

const testAccAWSAutoScalingGroupConfig = `
resource "aws_launch_configuration" "foobar" {
  name = "foobarautoscaling-terraform-test"
  image_id = "ami-21f78e11"
  instance_type = "t1.micro"
}

resource "aws_autoscaling_group" "bar" {
  availability_zones = ["us-west-2a"]
  name = "foobar3-terraform-test"
  max_size = 5
  min_size = 2
  health_check_grace_period = 300
  health_check_type = "ELB"
  desired_capacity = 4
  force_delete = true
  termination_policies = ["OldestInstance"]

  launch_configuration = "${aws_launch_configuration.foobar.name}"

  tag {
<<<<<<< HEAD
    key = "Name"
=======
    key = "Foo"
>>>>>>> f3d8fb19
    value = "foo-bar"
    propagate_at_launch = true
  }
}
`

const testAccAWSAutoScalingGroupConfigUpdate = `
resource "aws_launch_configuration" "foobar" {
  name = "foobarautoscaling-terraform-test"
  image_id = "ami-21f78e11"
  instance_type = "t1.micro"
}

resource "aws_launch_configuration" "new" {
  name = "foobarautoscaling-terraform-test-new"
  image_id = "ami-21f78e11"
  instance_type = "t1.micro"
}

resource "aws_autoscaling_group" "bar" {
  availability_zones = ["us-west-2a"]
  name = "foobar3-terraform-test"
  max_size = 5
  min_size = 2
  health_check_grace_period = 300
  health_check_type = "ELB"
  desired_capacity = 5
  force_delete = true

  launch_configuration = "${aws_launch_configuration.new.name}"

  tag {
<<<<<<< HEAD
    key = "Name"
=======
    key = "Bar"
>>>>>>> f3d8fb19
    value = "bar-foo"
    propagate_at_launch = true
  }
}
`

const testAccAWSAutoScalingGroupConfigWithLoadBalancer = `
resource "aws_elb" "bar" {
  name = "foobar-terraform-test"
  availability_zones = ["us-west-2a"]

  listener {
    instance_port = 8000
    instance_protocol = "http"
    lb_port = 80
    lb_protocol = "http"
  }
}

resource "aws_launch_configuration" "foobar" {
  name = "foobarautoscaling-terraform-test"
  image_id = "ami-21f78e11"
  instance_type = "t1.micro"
}

resource "aws_autoscaling_group" "bar" {
  availability_zones = ["us-west-2a"]
  name = "foobar3-terraform-test"
  max_size = 5
  min_size = 2
  health_check_grace_period = 300
  health_check_type = "ELB"
  desired_capacity = 4
  force_delete = true

  launch_configuration = "${aws_launch_configuration.foobar.name}"
  load_balancers = ["${aws_elb.bar.name}"]
}
`<|MERGE_RESOLUTION|>--- conflicted
+++ resolved
@@ -54,15 +54,10 @@
 					resource.TestCheckResourceAttr(
 						"aws_autoscaling_group.bar", "desired_capacity", "5"),
 					testLaunchConfigurationName("aws_autoscaling_group.bar", &lc),
-<<<<<<< HEAD
-					resource.TestCheckResourceAttr(
-						"aws_autoscaling_group.bar", "tag", "xxx"),
-=======
 					testAccCheckAutoscalingTags(&group.Tags, "Bar", map[string]interface{}{
 						"value":               "bar-foo",
 						"propagate_at_launch": true,
 					}),
->>>>>>> f3d8fb19
 				),
 			},
 		},
@@ -81,34 +76,20 @@
 				Config: testAccAWSAutoScalingGroupConfig,
 				Check: resource.ComposeTestCheckFunc(
 					testAccCheckAWSAutoScalingGroupExists("aws_autoscaling_group.bar", &group),
-<<<<<<< HEAD
-					testAccCheckAutoscalingTags(&group.Tags, "foo", map[string]interface{}{
-						"value":               "bar",
-=======
 					testAccCheckAutoscalingTags(&group.Tags, "Foo", map[string]interface{}{
 						"value":               "foo-bar",
->>>>>>> f3d8fb19
 						"propagate_at_launch": true,
 					}),
 				),
 			},
 
 			resource.TestStep{
-<<<<<<< HEAD
-				Config: testAccCheckInstanceConfigTagsUpdate,
-				Check: resource.ComposeTestCheckFunc(
-					testAccCheckAWSAutoScalingGroupExists("aws_autoscaling_group.bar", &group),
-					testAccCheckAutoscalingTagNotExists(&group.Tags, "foo"),
-					testAccCheckAutoscalingTags(&group.Tags, "bar", map[string]interface{}{
-						"value":               "baz",
-=======
 				Config: testAccAWSAutoScalingGroupConfigUpdate,
 				Check: resource.ComposeTestCheckFunc(
 					testAccCheckAWSAutoScalingGroupExists("aws_autoscaling_group.bar", &group),
 					testAccCheckAutoscalingTagNotExists(&group.Tags, "Foo"),
 					testAccCheckAutoscalingTags(&group.Tags, "Bar", map[string]interface{}{
 						"value":               "bar-foo",
->>>>>>> f3d8fb19
 						"propagate_at_launch": true,
 					}),
 				),
@@ -203,19 +184,12 @@
 			return fmt.Errorf("Bad launch configuration name: %s", *group.LaunchConfigurationName)
 		}
 
-<<<<<<< HEAD
-		t := autoscaling.Tag{
-			Key:               aws.String("Name"),
-			Value:             aws.String("foo-bar"),
-			PropagateAtLaunch: aws.Boolean(true),
-=======
 		t := autoscaling.TagDescription{
 			Key:               aws.String("Foo"),
 			Value:             aws.String("foo-bar"),
 			PropagateAtLaunch: aws.Boolean(true),
 			ResourceType:      aws.String("auto-scaling-group"),
 			ResourceID:        group.AutoScalingGroupName,
->>>>>>> f3d8fb19
 		}
 
 		if !reflect.DeepEqual(group.Tags[0], t) {
@@ -308,11 +282,7 @@
   launch_configuration = "${aws_launch_configuration.foobar.name}"
 
   tag {
-<<<<<<< HEAD
-    key = "Name"
-=======
     key = "Foo"
->>>>>>> f3d8fb19
     value = "foo-bar"
     propagate_at_launch = true
   }
@@ -345,11 +315,7 @@
   launch_configuration = "${aws_launch_configuration.new.name}"
 
   tag {
-<<<<<<< HEAD
-    key = "Name"
-=======
     key = "Bar"
->>>>>>> f3d8fb19
     value = "bar-foo"
     propagate_at_launch = true
   }
